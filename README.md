<<<<<<< HEAD
# VRMOD
A mod that turns most games iinto VR , built using C++

Please feel free to clone this repo and keep working on it as this a side project for now and dont have time to work on it much

you are free to copy the code and use it in your own application or make changes as needed, thank you. 
=======
>>>>>>> 76b5da43
<|MERGE_RESOLUTION|>--- conflicted
+++ resolved
@@ -1,9 +1,9 @@
-<<<<<<< HEAD
+AJ1216-patch-1
 # VRMOD
 A mod that turns most games iinto VR , built using C++
 
 Please feel free to clone this repo and keep working on it as this a side project for now and dont have time to work on it much
 
 you are free to copy the code and use it in your own application or make changes as needed, thank you. 
-=======
->>>>>>> 76b5da43
+
+ main